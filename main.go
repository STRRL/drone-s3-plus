package main

import (
	"fmt"
	"os"

	"github.com/Sirupsen/logrus"
	"github.com/joho/godotenv"
	"github.com/urfave/cli"
)

var (
	version = "0.0.0"
	build   = "0"
)

func main() {
	app := cli.NewApp()
	app.Name = "s3 plugin"
	app.Usage = "s3 plugin"
	app.Version = fmt.Sprintf("%s+%s", version, build)
	app.Action = run
	app.Flags = []cli.Flag{
		cli.StringFlag{
			Name:   "endpoint",
			Usage:  "endpoint for the s3 connection",
			EnvVar: "PLUGIN_ENDPOINT,S3_ENDPOINT",
		},
		cli.StringFlag{
			Name:   "access-key",
			Usage:  "aws access key",
			EnvVar: "PLUGIN_ACCESS_KEY,AWS_ACCESS_KEY_ID",
		},
		cli.StringFlag{
			Name:   "secret-key",
			Usage:  "aws secret key",
			EnvVar: "PLUGIN_SECRET_KEY,AWS_SECRET_ACCESS_KEY",
		},
		cli.StringFlag{
			Name:   "bucket",
			Usage:  "aws bucket",
			Value:  "us-east-1",
			EnvVar: "PLUGIN_BUCKET,S3_BUCKET",
		},
		cli.StringFlag{
			Name:   "region",
			Usage:  "aws region",
			Value:  "us-east-1",
			EnvVar: "PLUGIN_REGION,S3_REGION",
		},
		cli.StringFlag{
			Name:   "acl",
			Usage:  "upload files with acl",
			Value:  "private",
			EnvVar: "PLUGIN_ACL",
		},
		cli.StringFlag{
			Name:   "source",
			Usage:  "upload files from source folder",
			EnvVar: "PLUGIN_SOURCE",
		},
		cli.StringFlag{
			Name:   "target",
			Usage:  "upload files to target folder",
			EnvVar: "PLUGIN_TARGET",
		},
		cli.StringFlag{
			Name:   "strip-prefix",
			Usage:  "strip the prefix from the target",
			EnvVar: "PLUGIN_STRIP_PREFIX",
		},
		cli.StringSliceFlag{
			Name:   "exclude",
			Usage:  "ignore files matching exclude pattern",
			EnvVar: "PLUGIN_EXCLUDE",
		},
		cli.StringFlag{
			Name:   "encryption",
			Usage:  "server-side encryption algorithm, defaults to none",
			EnvVar: "PLUGIN_ENCRYPTION",
		},
		cli.BoolFlag{
			Name:   "dry-run",
			Usage:  "dry run for debug purposes",
			EnvVar: "PLUGIN_DRY_RUN",
		},
		cli.BoolFlag{
			Name:   "path-style",
			Usage:  "use path style for bucket paths",
			EnvVar: "PLUGIN_PATH_STYLE",
		},
<<<<<<< HEAD
=======
		cli.StringFlag{
			Name:   "cache-control",
			Usage:  "set cache-control header for uploaded objects",
			EnvVar: "PLUGIN_CACHE_CONTROL",
		},
		cli.BoolTFlag{
			Name:   "yaml-verified",
			Usage:  "Ensure the yaml was signed",
			EnvVar: "DRONE_YAML_VERIFIED",
		},
>>>>>>> 9c692ddf
		cli.StringFlag{
			Name:  "env-file",
			Usage: "source env file",
		},
	}

	if err := app.Run(os.Args); err != nil {
		logrus.Fatal(err)
	}
}

func run(c *cli.Context) error {
	if c.String("env-file") != "" {
		_ = godotenv.Load(c.String("env-file"))
	}

	plugin := Plugin{
<<<<<<< HEAD
		Endpoint:    c.String("endpoint"),
		Key:         c.String("access-key"),
		Secret:      c.String("secret-key"),
		Bucket:      c.String("bucket"),
		Region:      c.String("region"),
		Access:      c.String("acl"),
		Source:      c.String("source"),
		Target:      c.String("target"),
		StripPrefix: c.String("strip-prefix"),
		Exclude:     c.StringSlice("exclude"),
		Encryption:  c.String("encryption"),
		PathStyle:   c.Bool("path-style"),
		DryRun:      c.Bool("dry-run"),
=======
		Endpoint:     c.String("endpoint"),
		Key:          c.String("access-key"),
		Secret:       c.String("secret-key"),
		Bucket:       c.String("bucket"),
		Region:       c.String("region"),
		Access:       c.String("acl"),
		Source:       c.String("source"),
		Target:       c.String("target"),
		StripPrefix:  c.String("strip-prefix"),
		Exclude:      c.StringSlice("exclude"),
		Encryption:   c.String("encryption"),
		CacheControl: c.String("cache-control"),
		PathStyle:    c.Bool("path-style"),
		DryRun:       c.Bool("dry-run"),
		YamlVerified: c.BoolT("yaml-verified"),
>>>>>>> 9c692ddf
	}

	return plugin.Exec()
}<|MERGE_RESOLUTION|>--- conflicted
+++ resolved
@@ -89,19 +89,11 @@
 			Usage:  "use path style for bucket paths",
 			EnvVar: "PLUGIN_PATH_STYLE",
 		},
-<<<<<<< HEAD
-=======
 		cli.StringFlag{
 			Name:   "cache-control",
 			Usage:  "set cache-control header for uploaded objects",
 			EnvVar: "PLUGIN_CACHE_CONTROL",
 		},
-		cli.BoolTFlag{
-			Name:   "yaml-verified",
-			Usage:  "Ensure the yaml was signed",
-			EnvVar: "DRONE_YAML_VERIFIED",
-		},
->>>>>>> 9c692ddf
 		cli.StringFlag{
 			Name:  "env-file",
 			Usage: "source env file",
@@ -119,21 +111,6 @@
 	}
 
 	plugin := Plugin{
-<<<<<<< HEAD
-		Endpoint:    c.String("endpoint"),
-		Key:         c.String("access-key"),
-		Secret:      c.String("secret-key"),
-		Bucket:      c.String("bucket"),
-		Region:      c.String("region"),
-		Access:      c.String("acl"),
-		Source:      c.String("source"),
-		Target:      c.String("target"),
-		StripPrefix: c.String("strip-prefix"),
-		Exclude:     c.StringSlice("exclude"),
-		Encryption:  c.String("encryption"),
-		PathStyle:   c.Bool("path-style"),
-		DryRun:      c.Bool("dry-run"),
-=======
 		Endpoint:     c.String("endpoint"),
 		Key:          c.String("access-key"),
 		Secret:       c.String("secret-key"),
@@ -148,8 +125,6 @@
 		CacheControl: c.String("cache-control"),
 		PathStyle:    c.Bool("path-style"),
 		DryRun:       c.Bool("dry-run"),
-		YamlVerified: c.BoolT("yaml-verified"),
->>>>>>> 9c692ddf
 	}
 
 	return plugin.Exec()
